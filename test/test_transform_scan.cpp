--- conflicted
+++ resolved
@@ -58,8 +58,8 @@
         using namespace std;
 
         auto orr1 = inclusive ?
-            transform_inclusive_scan(__pstl::execution::seq, first, last, expected_first, binary_op, unary_op, init) :
-            transform_exclusive_scan(__pstl::execution::seq, first, last, expected_first, init, binary_op, unary_op);
+            transform_inclusive_scan(pstl::execution::seq, first, last, expected_first, binary_op, unary_op, init) :
+            transform_exclusive_scan(pstl::execution::seq, first, last, expected_first, init, binary_op, unary_op);
         auto orr2 = inclusive ?
             transform_inclusive_scan(exec, first, last, out_first, binary_op, unary_op, init) :
             transform_exclusive_scan(exec, first, last, out_first, init, binary_op, unary_op);
@@ -68,7 +68,7 @@
 
         // Checks inclusive scan if init is not provided
         if(inclusive && n > 0) {
-            orr1 = transform_inclusive_scan(__pstl::execution::seq, first, last, expected_first, binary_op, unary_op);
+            orr1 = transform_inclusive_scan(pstl::execution::seq, first, last, expected_first, binary_op, unary_op);
             orr2 = transform_inclusive_scan(exec, first, last, out_first, binary_op, unary_op);
             EXPECT_TRUE(out_last == orr2, "transform...scan returned wrong iterator");
             check_and_reset(expected_first, out_first, n, trash);
@@ -124,13 +124,8 @@
         Sequence<Out> out(n, [&](size_t) {return trash;});
 
         auto result = inclusive ?
-<<<<<<< HEAD
-                      __pstl::internal::brick_transform_scan(in.cbegin(), in.cend(), out.fbegin(), unary_op, init, binary_op, std::true_type()/*inclusive*/) :
-                      __pstl::internal::brick_transform_scan(in.cbegin(), in.cend(), out.fbegin(), unary_op, init, binary_op, std::false_type()/*exclusive*/);
-=======
                       transform_inclusive_scan_serial(in.cbegin(), in.cend(), out.fbegin(), unary_op, init, binary_op) :
                       transform_exclusive_scan_serial(in.cbegin(), in.cend(), out.fbegin(), unary_op, init, binary_op);
->>>>>>> 38aa8ab2
         check_and_reset( expected.begin(), out.begin(), out.size(), trash );
 
         invoke_on_all_policies(test_transform_scan(), in.begin(), in.end(), out.begin(), out.end(), expected.begin(), expected.end(), in.size(), unary_op, init, binary_op, trash);
