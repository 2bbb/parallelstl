--- conflicted
+++ resolved
@@ -33,15 +33,10 @@
 // [alg.any_of]
 
 template<class _ExecutionPolicy, class _ForwardIterator, class _Predicate>
-__pstl::internal::enable_if_execution_policy<_ExecutionPolicy, bool>
+pstl::internal::enable_if_execution_policy<_ExecutionPolicy, bool>
 any_of(_ExecutionPolicy&& __exec, _ForwardIterator __first, _ForwardIterator __last, _Predicate __pred) {
-<<<<<<< HEAD
-    using namespace __pstl;
-    return internal::pattern_any_of( __first, __last, __pred,
-=======
     using namespace pstl;
     return internal::pattern_any_of(std::forward<_ExecutionPolicy>(__exec), __first, __last, __pred,
->>>>>>> 972f98e9
                                      internal::is_vectorization_preferred<_ExecutionPolicy,_ForwardIterator>(__exec),
                                      internal::is_parallelization_preferred<_ExecutionPolicy,_ForwardIterator>(__exec));
 }
@@ -49,15 +44,15 @@
 // [alg.all_of]
 
 template<class _ExecutionPolicy, class _ForwardIterator, class _Pred>
-__pstl::internal::enable_if_execution_policy<_ExecutionPolicy, bool>
+pstl::internal::enable_if_execution_policy<_ExecutionPolicy, bool>
 all_of(_ExecutionPolicy&& __exec, _ForwardIterator __first, _ForwardIterator __last, _Pred __pred) {
-    return !std::any_of(std::forward<_ExecutionPolicy>(__exec), __first, __last, __pstl::internal::not_pred<_Pred>(__pred));
+    return !std::any_of(std::forward<_ExecutionPolicy>(__exec), __first, __last, pstl::internal::not_pred<_Pred>(__pred));
 }
 
 // [alg.none_of]
 
 template<class _ExecutionPolicy, class _ForwardIterator, class _Predicate>
-__pstl::internal::enable_if_execution_policy<_ExecutionPolicy, bool>
+pstl::internal::enable_if_execution_policy<_ExecutionPolicy, bool>
 none_of(_ExecutionPolicy&& __exec, _ForwardIterator __first, _ForwardIterator __last, _Predicate __pred) {
     return !std::any_of( std::forward<_ExecutionPolicy>(__exec), __first, __last, __pred );
 }
@@ -65,30 +60,20 @@
 // [alg.foreach]
 
 template<class _ExecutionPolicy, class _ForwardIterator, class _Function>
-__pstl::internal::enable_if_execution_policy<_ExecutionPolicy, void>
+pstl::internal::enable_if_execution_policy<_ExecutionPolicy, void>
 for_each(_ExecutionPolicy&& __exec, _ForwardIterator __first, _ForwardIterator __last, _Function __f) {
-<<<<<<< HEAD
-    using namespace __pstl;
-    internal::pattern_walk1(
-=======
     using namespace pstl;
     internal::pattern_walk1(std::forward<_ExecutionPolicy>(__exec), 
->>>>>>> 972f98e9
         __first, __last, __f,
         internal::is_vectorization_preferred<_ExecutionPolicy,_ForwardIterator>(__exec),
         internal::is_parallelization_preferred<_ExecutionPolicy,_ForwardIterator>(__exec));
 }
 
 template<class _ExecutionPolicy, class _ForwardIterator, class _Size, class _Function>
-__pstl::internal::enable_if_execution_policy<_ExecutionPolicy, _ForwardIterator>
+pstl::internal::enable_if_execution_policy<_ExecutionPolicy, _ForwardIterator>
 for_each_n(_ExecutionPolicy&& __exec, _ForwardIterator __first, _Size __n, _Function __f) {
-<<<<<<< HEAD
-    using namespace __pstl;
-    return internal::pattern_walk1_n(__first, __n, __f,
-=======
     using namespace pstl;
     return internal::pattern_walk1_n(std::forward<_ExecutionPolicy>(__exec), __first, __n, __f,
->>>>>>> 972f98e9
                                      internal::is_vectorization_preferred<_ExecutionPolicy,_ForwardIterator>(__exec),
                                      internal::is_parallelization_preferred<_ExecutionPolicy,_ForwardIterator>(__exec));
 }
@@ -96,103 +81,78 @@
 // [alg.find]
 
 template<class _ExecutionPolicy, class _ForwardIterator, class _Predicate>
-__pstl::internal::enable_if_execution_policy<_ExecutionPolicy, _ForwardIterator>
+pstl::internal::enable_if_execution_policy<_ExecutionPolicy, _ForwardIterator>
 find_if(_ExecutionPolicy&& __exec, _ForwardIterator __first, _ForwardIterator __last, _Predicate __pred) {
-<<<<<<< HEAD
-    using namespace __pstl;
-    return internal::pattern_find_if( __first, __last, __pred,
-=======
     using namespace pstl;
     return internal::pattern_find_if(std::forward<_ExecutionPolicy>(__exec), __first, __last, __pred,
->>>>>>> 972f98e9
                                       internal::is_vectorization_preferred<_ExecutionPolicy,_ForwardIterator>(__exec),
                                       internal::is_parallelization_preferred<_ExecutionPolicy,_ForwardIterator>(__exec));
 }
 
 template<class _ExecutionPolicy, class _ForwardIterator, class _Predicate>
-__pstl::internal::enable_if_execution_policy<_ExecutionPolicy, _ForwardIterator>
+pstl::internal::enable_if_execution_policy<_ExecutionPolicy, _ForwardIterator>
 find_if_not(_ExecutionPolicy&& __exec, _ForwardIterator __first, _ForwardIterator __last,
             _Predicate __pred) {
-    return std::find_if(std::forward<_ExecutionPolicy>(__exec), __first, __last, __pstl::internal::not_pred<_Predicate>(__pred));
+    return std::find_if(std::forward<_ExecutionPolicy>(__exec), __first, __last, pstl::internal::not_pred<_Predicate>(__pred));
 }
 
 template<class _ExecutionPolicy, class _ForwardIterator, class _Tp>
-__pstl::internal::enable_if_execution_policy<_ExecutionPolicy, _ForwardIterator>
+pstl::internal::enable_if_execution_policy<_ExecutionPolicy, _ForwardIterator>
 find(_ExecutionPolicy&& __exec, _ForwardIterator __first, _ForwardIterator __last,
      const _Tp& __value) {
-     return std::find_if(std::forward<_ExecutionPolicy>(__exec), __first, __last, __pstl::internal::equal_value<_Tp>(__value));
+     return std::find_if(std::forward<_ExecutionPolicy>(__exec), __first, __last, pstl::internal::equal_value<_Tp>(__value));
 }
 
 // [alg.find.end]
 template<class _ExecutionPolicy, class _ForwardIterator1, class _ForwardIterator2, class _BinaryPredicate>
-__pstl::internal::enable_if_execution_policy<_ExecutionPolicy, _ForwardIterator1>
+pstl::internal::enable_if_execution_policy<_ExecutionPolicy, _ForwardIterator1>
 find_end(_ExecutionPolicy &&__exec, _ForwardIterator1 __first, _ForwardIterator1 __last, _ForwardIterator2 __s_first, _ForwardIterator2 __s_last,
          _BinaryPredicate __pred) {
-<<<<<<< HEAD
-    using namespace __pstl;
-    return internal::pattern_find_end(__first, __last, __s_first, __s_last, __pred,
-=======
     using namespace pstl;
     return internal::pattern_find_end(std::forward<_ExecutionPolicy>(__exec), __first, __last, __s_first, __s_last, __pred,
->>>>>>> 972f98e9
                                       internal::is_vectorization_preferred<_ExecutionPolicy, _ForwardIterator1, _ForwardIterator2>(__exec),
                                       internal::is_parallelization_preferred<_ExecutionPolicy, _ForwardIterator1, _ForwardIterator2>(__exec));
 }
 
 template<class _ExecutionPolicy, class _ForwardIterator1, class _ForwardIterator2>
-__pstl::internal::enable_if_execution_policy<_ExecutionPolicy, _ForwardIterator1>
+pstl::internal::enable_if_execution_policy<_ExecutionPolicy, _ForwardIterator1>
 find_end(_ExecutionPolicy&& __exec, _ForwardIterator1 __first, _ForwardIterator1 __last, _ForwardIterator2 __s_first, _ForwardIterator2 __s_last) {
-    return std::find_end(std::forward<_ExecutionPolicy>(__exec), __first, __last, __s_first, __s_last, __pstl::internal::pstl_equal());
+    return std::find_end(std::forward<_ExecutionPolicy>(__exec), __first, __last, __s_first, __s_last, pstl::internal::pstl_equal());
 }
 
 // [alg.find_first_of]
 template<class _ExecutionPolicy, class _ForwardIterator1, class _ForwardIterator2, class _BinaryPredicate>
-__pstl::internal::enable_if_execution_policy<_ExecutionPolicy, _ForwardIterator1>
+pstl::internal::enable_if_execution_policy<_ExecutionPolicy, _ForwardIterator1>
 find_first_of(_ExecutionPolicy&& __exec, _ForwardIterator1 __first, _ForwardIterator1 __last, _ForwardIterator2 __s_first, _ForwardIterator2 __s_last,
               _BinaryPredicate __pred) {
-<<<<<<< HEAD
-    using namespace __pstl;
-    return internal::pattern_find_first_of(__first, __last, __s_first, __s_last, __pred,
-=======
     using namespace pstl;
     return internal::pattern_find_first_of(std::forward<_ExecutionPolicy>(__exec), __first, __last, __s_first, __s_last, __pred,
->>>>>>> 972f98e9
                                            internal::is_vectorization_preferred<_ExecutionPolicy, _ForwardIterator1, _ForwardIterator2>(__exec),
                                            internal::is_parallelization_preferred<_ExecutionPolicy, _ForwardIterator1, _ForwardIterator2>(__exec));
 }
 
 template<class _ExecutionPolicy, class _ForwardIterator1, class _ForwardIterator2>
-__pstl::internal::enable_if_execution_policy<_ExecutionPolicy, _ForwardIterator1>
+pstl::internal::enable_if_execution_policy<_ExecutionPolicy, _ForwardIterator1>
 find_first_of(_ExecutionPolicy&& __exec, _ForwardIterator1 __first, _ForwardIterator1 __last, _ForwardIterator2 __s_first, _ForwardIterator2 __s_last) {
-    return std::find_first_of(std::forward<_ExecutionPolicy>(__exec), __first, __last, __s_first, __s_last, __pstl::internal::pstl_equal());
+    return std::find_first_of(std::forward<_ExecutionPolicy>(__exec), __first, __last, __s_first, __s_last, pstl::internal::pstl_equal());
 }
 
 // [alg.adjacent_find]
 template< class _ExecutionPolicy, class _ForwardIterator >
-__pstl::internal::enable_if_execution_policy<_ExecutionPolicy, _ForwardIterator>
+pstl::internal::enable_if_execution_policy<_ExecutionPolicy, _ForwardIterator>
 adjacent_find(_ExecutionPolicy&& __exec, _ForwardIterator __first, _ForwardIterator __last) {
     typedef typename iterator_traits<_ForwardIterator>::value_type _ValueType;
-<<<<<<< HEAD
-    using namespace __pstl;
-    return internal::pattern_adjacent_find(__first, __last, std::equal_to<_ValueType>(),
-=======
     using namespace pstl;
     return internal::pattern_adjacent_find(std::forward<_ExecutionPolicy>(__exec), __first, __last, std::equal_to<_ValueType>(),
->>>>>>> 972f98e9
                                            internal::is_parallelization_preferred<_ExecutionPolicy, _ForwardIterator>(__exec),
                                            internal::is_vectorization_preferred<_ExecutionPolicy, _ForwardIterator>(__exec), /*first_semantic*/ false);
 }
 
 template< class _ExecutionPolicy, class _ForwardIterator, class _BinaryPredicate>
-__pstl::internal::enable_if_execution_policy<_ExecutionPolicy, _ForwardIterator>
+pstl::internal::enable_if_execution_policy<_ExecutionPolicy, _ForwardIterator>
 adjacent_find(_ExecutionPolicy&& __exec, _ForwardIterator __first, _ForwardIterator __last, _BinaryPredicate __pred) {
-<<<<<<< HEAD
-    using namespace __pstl;
-    return internal::pattern_adjacent_find(__first, __last, __pred,
-=======
     using namespace pstl;
     return internal::pattern_adjacent_find(std::forward<_ExecutionPolicy>(__exec), __first, __last, __pred,
->>>>>>> 972f98e9
                                            internal::is_parallelization_preferred<_ExecutionPolicy, _ForwardIterator>(__exec),
                                            internal::is_vectorization_preferred<_ExecutionPolicy, _ForwardIterator>(__exec), /*first_semantic*/ false);
 }
@@ -203,30 +163,20 @@
 // so that we do not have to include <numeric>.
 
 template<class _ExecutionPolicy, class _ForwardIterator, class _Tp>
-__pstl::internal::enable_if_execution_policy<_ExecutionPolicy,typename iterator_traits<_ForwardIterator>::difference_type>
+pstl::internal::enable_if_execution_policy<_ExecutionPolicy,typename iterator_traits<_ForwardIterator>::difference_type>
 count(_ExecutionPolicy&& __exec, _ForwardIterator __first, _ForwardIterator __last, const _Tp& __value) {
     typedef typename iterator_traits<_ForwardIterator>::value_type _ValueType;
-<<<<<<< HEAD
-    using namespace __pstl;
-    return internal::pattern_count(__first, __last, [&__value](const _ValueType& __x) {return __value == __x;},
-=======
     using namespace pstl;
     return internal::pattern_count(std::forward<_ExecutionPolicy>(__exec), __first, __last, [&__value](const _ValueType& __x) {return __value == __x;},
->>>>>>> 972f98e9
                                    internal::is_parallelization_preferred<_ExecutionPolicy,_ForwardIterator>(__exec),
                                    internal::is_vectorization_preferred<_ExecutionPolicy,_ForwardIterator>(__exec));
 }
 
 template<class _ExecutionPolicy, class _ForwardIterator, class _Predicate>
-__pstl::internal::enable_if_execution_policy<_ExecutionPolicy,typename iterator_traits<_ForwardIterator>::difference_type>
+pstl::internal::enable_if_execution_policy<_ExecutionPolicy,typename iterator_traits<_ForwardIterator>::difference_type>
 count_if(_ExecutionPolicy&& __exec, _ForwardIterator __first, _ForwardIterator __last, _Predicate __pred) {
-<<<<<<< HEAD
-    using namespace __pstl;
-    return internal::pattern_count(__first, __last, __pred,
-=======
     using namespace pstl;
     return internal::pattern_count(std::forward<_ExecutionPolicy>(__exec), __first, __last, __pred,
->>>>>>> 972f98e9
                                    internal::is_parallelization_preferred<_ExecutionPolicy,_ForwardIterator>(__exec),
                                    internal::is_vectorization_preferred<_ExecutionPolicy,_ForwardIterator>(__exec));
 }
@@ -234,42 +184,32 @@
 // [alg.search]
 
 template<class _ExecutionPolicy, class _ForwardIterator1, class _ForwardIterator2, class _BinaryPredicate>
-__pstl::internal::enable_if_execution_policy<_ExecutionPolicy, _ForwardIterator1>
+pstl::internal::enable_if_execution_policy<_ExecutionPolicy, _ForwardIterator1>
 search(_ExecutionPolicy&& __exec, _ForwardIterator1 __first, _ForwardIterator1 __last, _ForwardIterator2 __s_first, _ForwardIterator2 __s_last,
        _BinaryPredicate __pred) {
-<<<<<<< HEAD
-    using namespace __pstl;
-    return internal::pattern_search(__first, __last, __s_first, __s_last, __pred,
-=======
     using namespace pstl;
     return internal::pattern_search(std::forward<_ExecutionPolicy>(__exec), __first, __last, __s_first, __s_last, __pred,
->>>>>>> 972f98e9
                                     internal::is_vectorization_preferred<_ExecutionPolicy, _ForwardIterator1, _ForwardIterator2>(__exec),
                                     internal::is_parallelization_preferred<_ExecutionPolicy, _ForwardIterator1, _ForwardIterator2>(__exec));
 }
 
 template<class _ExecutionPolicy, class _ForwardIterator1, class _ForwardIterator2>
-__pstl::internal::enable_if_execution_policy<_ExecutionPolicy, _ForwardIterator1>
+pstl::internal::enable_if_execution_policy<_ExecutionPolicy, _ForwardIterator1>
 search(_ExecutionPolicy&& __exec, _ForwardIterator1 __first, _ForwardIterator1 __last, _ForwardIterator2 __s_first, _ForwardIterator2 __s_last) {
-    return std::search(std::forward<_ExecutionPolicy>(__exec), __first, __last, __s_first, __s_last, __pstl::internal::pstl_equal());
+    return std::search(std::forward<_ExecutionPolicy>(__exec), __first, __last, __s_first, __s_last, pstl::internal::pstl_equal());
 }
 
 template<class _ExecutionPolicy, class _ForwardIterator, class _Size, class _Tp, class _BinaryPredicate>
-__pstl::internal::enable_if_execution_policy<_ExecutionPolicy, _ForwardIterator>
+pstl::internal::enable_if_execution_policy<_ExecutionPolicy, _ForwardIterator>
 search_n(_ExecutionPolicy&& __exec, _ForwardIterator __first, _ForwardIterator __last, _Size __count, const _Tp& __value, _BinaryPredicate __pred) {
-<<<<<<< HEAD
-    using namespace __pstl;
-    return internal::pattern_search_n(__first, __last, __count, __value, __pred,
-=======
     using namespace pstl;
     return internal::pattern_search_n(std::forward<_ExecutionPolicy>(__exec), __first, __last, __count, __value, __pred,
->>>>>>> 972f98e9
                                       internal::is_vectorization_preferred<_ExecutionPolicy, _ForwardIterator>(__exec),
                                       internal::is_parallelization_preferred<_ExecutionPolicy, _ForwardIterator>(__exec));
 }
 
 template<class _ExecutionPolicy, class _ForwardIterator, class _Size, class _Tp>
-__pstl::internal::enable_if_execution_policy<_ExecutionPolicy, _ForwardIterator>
+pstl::internal::enable_if_execution_policy<_ExecutionPolicy, _ForwardIterator>
 search_n(_ExecutionPolicy&& __exec, _ForwardIterator __first, _ForwardIterator __last, _Size __count, const _Tp& __value) {
     return std::search_n(std::forward<_ExecutionPolicy>(__exec), __first, __last, __count, __value, std::equal_to<typename iterator_traits<_ForwardIterator>::value_type>());
 }
@@ -277,9 +217,9 @@
 // [alg.copy]
 
 template<class _ExecutionPolicy, class _ForwardIterator1, class _ForwardIterator2>
-__pstl::internal::enable_if_execution_policy<_ExecutionPolicy,_ForwardIterator2>
+pstl::internal::enable_if_execution_policy<_ExecutionPolicy,_ForwardIterator2>
 copy(_ExecutionPolicy&& __exec, _ForwardIterator1 __first, _ForwardIterator1 __last, _ForwardIterator2 __result) {
-    using namespace __pstl;
+    using namespace pstl;
     const auto __is_vector = internal::is_vectorization_preferred<_ExecutionPolicy, _ForwardIterator1, _ForwardIterator2>(__exec);
 
     return internal::pattern_walk2_brick(std::forward<_ExecutionPolicy>(__exec), __first, __last, __result, [__is_vector](_ForwardIterator1 __begin, _ForwardIterator1 __end, _ForwardIterator2 __res){
@@ -288,9 +228,9 @@
 }
 
 template<class _ExecutionPolicy, class _ForwardIterator1, class _Size, class _ForwardIterator2>
-__pstl::internal::enable_if_execution_policy<_ExecutionPolicy,_ForwardIterator2>
+pstl::internal::enable_if_execution_policy<_ExecutionPolicy,_ForwardIterator2>
 copy_n(_ExecutionPolicy&& __exec, _ForwardIterator1 __first, _Size __n, _ForwardIterator2 __result) {
-    using namespace __pstl;
+    using namespace pstl;
     const auto __is_vector = internal::is_vectorization_preferred<_ExecutionPolicy, _ForwardIterator1, _ForwardIterator2>(__exec);
 
     return internal::pattern_walk2_brick_n(std::forward<_ExecutionPolicy>(__exec), __first, __n, __result, [__is_vector](_ForwardIterator1 __begin, _Size __sz, _ForwardIterator2 __res){
@@ -299,17 +239,12 @@
 }
 
 template<class _ExecutionPolicy, class _ForwardIterator1, class _ForwardIterator2, class _Predicate>
-__pstl::internal::enable_if_execution_policy<_ExecutionPolicy,_ForwardIterator2>
+pstl::internal::enable_if_execution_policy<_ExecutionPolicy,_ForwardIterator2>
 copy_if(_ExecutionPolicy&& __exec,
         _ForwardIterator1 __first, _ForwardIterator1 __last,
         _ForwardIterator2 __result, _Predicate __pred) {
-<<<<<<< HEAD
-    using namespace __pstl;
-    return internal::pattern_copy_if(__first, __last, __result, __pred,
-=======
     using namespace pstl;
     return internal::pattern_copy_if(std::forward<_ExecutionPolicy>(__exec), __first, __last, __result, __pred,
->>>>>>> 972f98e9
                                      internal::is_vectorization_preferred<_ExecutionPolicy,_ForwardIterator1,_ForwardIterator2>(__exec),
                                      internal::is_parallelization_preferred<_ExecutionPolicy,_ForwardIterator1,_ForwardIterator2>(__exec));
 }
@@ -317,9 +252,9 @@
 // [alg.swap]
 
 template<class _ExecutionPolicy, class _ForwardIterator1, class _ForwardIterator2>
-__pstl::internal::enable_if_execution_policy<_ExecutionPolicy, _ForwardIterator2>
+pstl::internal::enable_if_execution_policy<_ExecutionPolicy, _ForwardIterator2>
 swap_ranges(_ExecutionPolicy&& __exec, _ForwardIterator1 __first1, _ForwardIterator1 __last1, _ForwardIterator2 __first2) {
-    using namespace __pstl;
+    using namespace pstl;
     typedef typename iterator_traits<_ForwardIterator1>::reference _ReferenceType1;
     typedef typename iterator_traits<_ForwardIterator2>::reference _ReferenceType2;
     return internal::pattern_walk2(std::forward<_ExecutionPolicy>(__exec), __first1, __last1, __first2,
@@ -334,36 +269,26 @@
 // [alg.transform]
 
 template<class _ExecutionPolicy, class _ForwardIterator1, class _ForwardIterator2, class _UnaryOperation>
-__pstl::internal::enable_if_execution_policy<_ExecutionPolicy,_ForwardIterator2>
+pstl::internal::enable_if_execution_policy<_ExecutionPolicy,_ForwardIterator2>
 transform( _ExecutionPolicy&& __exec, _ForwardIterator1 __first, _ForwardIterator1 __last, _ForwardIterator2 __result, _UnaryOperation __op ) {
     typedef typename iterator_traits<_ForwardIterator1>::reference _InputType;
     typedef typename iterator_traits<_ForwardIterator2>::reference _OutputType;
-<<<<<<< HEAD
-    using namespace __pstl;
-    return internal::pattern_walk2(__first, __last, __result,
-=======
     using namespace pstl;
     return internal::pattern_walk2(std::forward<_ExecutionPolicy>(__exec), __first, __last, __result,
->>>>>>> 972f98e9
         [__op](_InputType __x, _OutputType __y ) mutable { __y = __op(__x);},
                                    internal::is_vectorization_preferred<_ExecutionPolicy,_ForwardIterator1,_ForwardIterator2>(__exec),
                                    internal::is_parallelization_preferred<_ExecutionPolicy,_ForwardIterator1,_ForwardIterator2>(__exec));
 }
 
 template<class _ExecutionPolicy, class _ForwardIterator1, class _ForwardIterator2, class _ForwardIterator, class _BinaryOperation>
-__pstl::internal::enable_if_execution_policy<_ExecutionPolicy,_ForwardIterator>
+pstl::internal::enable_if_execution_policy<_ExecutionPolicy,_ForwardIterator>
 transform( _ExecutionPolicy&& __exec, _ForwardIterator1 __first1, _ForwardIterator1 __last1, _ForwardIterator2 __first2, _ForwardIterator __result,
            _BinaryOperation __op ) {
     typedef typename iterator_traits<_ForwardIterator1>::reference _Input1Type;
     typedef typename iterator_traits<_ForwardIterator2>::reference _Input2Type;
     typedef typename iterator_traits<_ForwardIterator>::reference _OutputType;
-<<<<<<< HEAD
-    using namespace __pstl;
-    return internal::pattern_walk3(__first1, __last1, __first2, __result, [__op]( _Input1Type x, _Input2Type y, _OutputType z ) mutable { z = __op(x,y); },
-=======
     using namespace pstl;
     return internal::pattern_walk3(std::forward<_ExecutionPolicy>(__exec), __first1, __last1, __first2, __result, [__op]( _Input1Type x, _Input2Type y, _OutputType z ) mutable { z = __op(x,y); },
->>>>>>> 972f98e9
                                    internal::is_vectorization_preferred<_ExecutionPolicy,_ForwardIterator1,_ForwardIterator2,_ForwardIterator>(__exec),
                                    internal::is_parallelization_preferred<_ExecutionPolicy,_ForwardIterator1,_ForwardIterator2,_ForwardIterator>(__exec));
 }
@@ -371,9 +296,9 @@
 // [alg.replace]
 
 template<class _ExecutionPolicy, class _ForwardIterator, class _UnaryPredicate, class _Tp>
-__pstl::internal::enable_if_execution_policy<_ExecutionPolicy, void>
+pstl::internal::enable_if_execution_policy<_ExecutionPolicy, void>
 replace_if(_ExecutionPolicy&& __exec, _ForwardIterator __first, _ForwardIterator __last, _UnaryPredicate __pred, const _Tp& __new_value) {
-    using namespace __pstl;
+    using namespace pstl;
     typedef typename iterator_traits<_ForwardIterator>::reference _ElementType;
     internal::pattern_walk1(std::forward<_ExecutionPolicy>(__exec), __first, __last, [&__pred, &__new_value] (_ElementType __elem) {
                   if (__pred(__elem)) {
@@ -385,97 +310,72 @@
 }
 
 template<class _ExecutionPolicy, class _ForwardIterator, class _Tp>
-__pstl::internal::enable_if_execution_policy<_ExecutionPolicy, void>
+pstl::internal::enable_if_execution_policy<_ExecutionPolicy, void>
 replace(_ExecutionPolicy&& __exec, _ForwardIterator __first, _ForwardIterator __last, const _Tp& __old_value, const _Tp& __new_value) {
-    std::replace_if(std::forward<_ExecutionPolicy>(__exec), __first, __last, __pstl::internal::equal_value<_Tp>(__old_value), __new_value);
+    std::replace_if(std::forward<_ExecutionPolicy>(__exec), __first, __last, pstl::internal::equal_value<_Tp>(__old_value), __new_value);
 }
 
 template<class _ExecutionPolicy, class _ForwardIterator1, class _ForwardIterator2, class _UnaryPredicate, class _Tp>
-__pstl::internal::enable_if_execution_policy<_ExecutionPolicy, _ForwardIterator2>
+pstl::internal::enable_if_execution_policy<_ExecutionPolicy, _ForwardIterator2>
 replace_copy_if(_ExecutionPolicy&& __exec, _ForwardIterator1 __first, _ForwardIterator1 __last, _ForwardIterator2 __result, _UnaryPredicate __pred,
                 const _Tp& __new_value) {
     typedef typename iterator_traits<_ForwardIterator1>::reference _InputType;
     typedef typename iterator_traits<_ForwardIterator2>::reference _OutputType;
-<<<<<<< HEAD
-    using namespace __pstl;
-    return internal::pattern_walk2(__first, __last, __result,
-=======
     using namespace pstl;
     return internal::pattern_walk2(std::forward<_ExecutionPolicy>(__exec), __first, __last, __result,
->>>>>>> 972f98e9
         [__pred, &__new_value](_InputType __x, _OutputType __y) mutable { __y = __pred(__x) ? __new_value : __x; },
                                    internal::is_vectorization_preferred<_ExecutionPolicy, _ForwardIterator1, _ForwardIterator2>(__exec),
                                    internal::is_parallelization_preferred<_ExecutionPolicy, _ForwardIterator1, _ForwardIterator2>(__exec));
 }
 
 template<class _ExecutionPolicy, class _ForwardIterator1, class _ForwardIterator2, class _Tp>
-__pstl::internal::enable_if_execution_policy<_ExecutionPolicy, _ForwardIterator2>
+pstl::internal::enable_if_execution_policy<_ExecutionPolicy, _ForwardIterator2>
 replace_copy(_ExecutionPolicy&& __exec, _ForwardIterator1 __first, _ForwardIterator1 __last, _ForwardIterator2 __result,
              const _Tp& __old_value, const _Tp& __new_value) {
-    return std::replace_copy_if(std::forward<_ExecutionPolicy>(__exec), __first, __last, __result, __pstl::internal::equal_value<_Tp>(__old_value), __new_value);
+    return std::replace_copy_if(std::forward<_ExecutionPolicy>(__exec), __first, __last, __result, pstl::internal::equal_value<_Tp>(__old_value), __new_value);
 }
 
 // [alg.fill]
 
 template <class _ExecutionPolicy, class _ForwardIterator, class _Tp>
-__pstl::internal::enable_if_execution_policy<_ExecutionPolicy, void>
+pstl::internal::enable_if_execution_policy<_ExecutionPolicy, void>
 fill( _ExecutionPolicy&& __exec, _ForwardIterator __first, _ForwardIterator __last, const _Tp& __value ) {
-<<<<<<< HEAD
-    using namespace __pstl;
-    internal::pattern_fill(__first, __last, __value,
-=======
     using namespace pstl;
     internal::pattern_fill(std::forward<_ExecutionPolicy>(__exec), __first, __last, __value,
->>>>>>> 972f98e9
                            internal::is_parallelization_preferred<_ExecutionPolicy,_ForwardIterator>(__exec),
                            internal::is_vectorization_preferred<_ExecutionPolicy, _ForwardIterator>(__exec));
 }
 
 template< class _ExecutionPolicy, class _ForwardIterator, class _Size, class _Tp>
-__pstl::internal::enable_if_execution_policy<_ExecutionPolicy, _ForwardIterator>
+pstl::internal::enable_if_execution_policy<_ExecutionPolicy, _ForwardIterator>
 fill_n( _ExecutionPolicy&& __exec, _ForwardIterator __first, _Size __count, const _Tp& __value ) {
     if(__count <= 0)
         return __first;
 
-<<<<<<< HEAD
-    using namespace __pstl;
-    return internal::pattern_fill_n(__first, __count, __value,
-=======
     using namespace pstl;
     return internal::pattern_fill_n(std::forward<_ExecutionPolicy>(__exec), __first, __count, __value,
->>>>>>> 972f98e9
                                     internal::is_parallelization_preferred<_ExecutionPolicy, _ForwardIterator>(__exec),
                                     internal::is_vectorization_preferred<_ExecutionPolicy, _ForwardIterator>(__exec));
 }
 
 // [alg.generate]
 template< class _ExecutionPolicy, class _ForwardIterator, class _Generator>
-__pstl::internal::enable_if_execution_policy<_ExecutionPolicy, void>
+pstl::internal::enable_if_execution_policy<_ExecutionPolicy, void>
 generate( _ExecutionPolicy&& __exec, _ForwardIterator __first, _ForwardIterator __last, _Generator __g ) {
-<<<<<<< HEAD
-    using namespace __pstl;
-    internal::pattern_generate(__first, __last, __g,
-=======
     using namespace pstl;
     internal::pattern_generate(std::forward<_ExecutionPolicy>(__exec), __first, __last, __g,
->>>>>>> 972f98e9
                                internal::is_parallelization_preferred<_ExecutionPolicy,_ForwardIterator>(__exec),
                                internal::is_vectorization_preferred<_ExecutionPolicy, _ForwardIterator>(__exec));
 }
 
 template< class _ExecutionPolicy, class _ForwardIterator, class _Size, class _Generator>
-__pstl::internal::enable_if_execution_policy<_ExecutionPolicy, _ForwardIterator>
+pstl::internal::enable_if_execution_policy<_ExecutionPolicy, _ForwardIterator>
 generate_n( _ExecutionPolicy&& __exec, _ForwardIterator __first, _Size __count, _Generator __g ) {
     if(__count <= 0)
         return __first;
 
-<<<<<<< HEAD
-    using namespace __pstl;
-    return internal::pattern_generate_n(__first, __count, __g,
-=======
     using namespace pstl;
     return internal::pattern_generate_n(std::forward<_ExecutionPolicy>(__exec), __first, __count, __g,
->>>>>>> 972f98e9
                                         internal::is_parallelization_preferred<_ExecutionPolicy, _ForwardIterator>(__exec),
                                         internal::is_vectorization_preferred<_ExecutionPolicy, _ForwardIterator>(__exec));
 }
@@ -483,113 +383,80 @@
 // [alg.remove]
 
 template<class _ExecutionPolicy, class _ForwardIterator1, class _ForwardIterator2, class _Predicate>
-__pstl::internal::enable_if_execution_policy<_ExecutionPolicy,_ForwardIterator2>
+pstl::internal::enable_if_execution_policy<_ExecutionPolicy,_ForwardIterator2>
 remove_copy_if(_ExecutionPolicy&& __exec, _ForwardIterator1 __first, _ForwardIterator1 __last, _ForwardIterator2 __result, _Predicate __pred) {
-<<<<<<< HEAD
-    return std::copy_if( __exec, __first, __last, __result, __pstl::internal::not_pred<_Predicate>(__pred));
-=======
     return std::copy_if(std::forward<_ExecutionPolicy>(__exec), __first, __last, __result, pstl::internal::not_pred<_Predicate>(__pred));
->>>>>>> 972f98e9
 }
 
 template<class _ExecutionPolicy, class _ForwardIterator1, class _ForwardIterator2, class _Tp>
-__pstl::internal::enable_if_execution_policy<_ExecutionPolicy,_ForwardIterator2>
+pstl::internal::enable_if_execution_policy<_ExecutionPolicy,_ForwardIterator2>
 remove_copy(_ExecutionPolicy&& __exec, _ForwardIterator1 __first, _ForwardIterator1 __last, _ForwardIterator2 __result, const _Tp& __value) {
-<<<<<<< HEAD
-    return std::copy_if( __exec, __first, __last, __result, __pstl::internal::not_equal_value<_Tp>(__value));
-=======
     return std::copy_if(std::forward<_ExecutionPolicy>(__exec), __first, __last, __result, pstl::internal::not_equal_value<_Tp>(__value));
->>>>>>> 972f98e9
 }
 
 template<class _ExecutionPolicy, class _ForwardIterator, class _UnaryPredicate>
-__pstl::internal::enable_if_execution_policy<_ExecutionPolicy, _ForwardIterator>
+pstl::internal::enable_if_execution_policy<_ExecutionPolicy, _ForwardIterator>
 remove_if(_ExecutionPolicy&& __exec, _ForwardIterator __first, _ForwardIterator __last, _UnaryPredicate __pred) {
-<<<<<<< HEAD
-    using namespace __pstl;
-    return internal::pattern_remove_if(__first, __last, __pred,
-=======
     using namespace pstl;
     return internal::pattern_remove_if(std::forward<_ExecutionPolicy>(__exec), __first, __last, __pred,
->>>>>>> 972f98e9
                                        internal::is_vectorization_preferred<_ExecutionPolicy, _ForwardIterator>(__exec),
                                        internal::is_parallelization_preferred<_ExecutionPolicy, _ForwardIterator>(__exec));
 }
 
 template<class _ExecutionPolicy, class _ForwardIterator, class _Tp>
-__pstl::internal::enable_if_execution_policy<_ExecutionPolicy, _ForwardIterator>
+pstl::internal::enable_if_execution_policy<_ExecutionPolicy, _ForwardIterator>
 remove(_ExecutionPolicy&& __exec, _ForwardIterator __first, _ForwardIterator __last, const _Tp& __value) {
-    return std::remove_if(std::forward<_ExecutionPolicy>(__exec), __first, __last, __pstl::internal::equal_value<_Tp>(__value));
+    return std::remove_if(std::forward<_ExecutionPolicy>(__exec), __first, __last, pstl::internal::equal_value<_Tp>(__value));
 }
 
 // [alg.unique]
 
 template<class _ExecutionPolicy, class _ForwardIterator, class _BinaryPredicate>
-__pstl::internal::enable_if_execution_policy<_ExecutionPolicy, _ForwardIterator>
+pstl::internal::enable_if_execution_policy<_ExecutionPolicy, _ForwardIterator>
 unique(_ExecutionPolicy&& __exec, _ForwardIterator __first, _ForwardIterator __last, _BinaryPredicate __pred) {
-<<<<<<< HEAD
-    using namespace __pstl;
-    return internal::pattern_unique(__first, __last, __pred,
-=======
     using namespace pstl;
     return internal::pattern_unique(std::forward<_ExecutionPolicy>(__exec), __first, __last, __pred,
->>>>>>> 972f98e9
                                     internal::is_vectorization_preferred<_ExecutionPolicy, _ForwardIterator>(__exec),
                                     internal::is_parallelization_preferred<_ExecutionPolicy, _ForwardIterator>(__exec));
 }
 
 template<class _ExecutionPolicy, class _ForwardIterator>
-__pstl::internal::enable_if_execution_policy<_ExecutionPolicy, _ForwardIterator>
+pstl::internal::enable_if_execution_policy<_ExecutionPolicy, _ForwardIterator>
 unique(_ExecutionPolicy&& __exec, _ForwardIterator __first, _ForwardIterator __last) {
-    return std::unique(std::forward<_ExecutionPolicy>(__exec), __first, __last, __pstl::internal::pstl_equal());
+    return std::unique(std::forward<_ExecutionPolicy>(__exec), __first, __last, pstl::internal::pstl_equal());
 }
 
 template<class _ExecutionPolicy, class _ForwardIterator1, class _ForwardIterator2, class _BinaryPredicate>
-__pstl::internal::enable_if_execution_policy<_ExecutionPolicy,_ForwardIterator2>
+pstl::internal::enable_if_execution_policy<_ExecutionPolicy,_ForwardIterator2>
 unique_copy(_ExecutionPolicy&& __exec, _ForwardIterator1 __first, _ForwardIterator1 __last, _ForwardIterator2 __result, _BinaryPredicate __pred) {
-<<<<<<< HEAD
-    using namespace __pstl;
-    return internal::pattern_unique_copy(__first, __last, __result, __pred,
-=======
     using namespace pstl;
     return internal::pattern_unique_copy(std::forward<_ExecutionPolicy>(__exec), __first, __last, __result, __pred,
->>>>>>> 972f98e9
                                          internal::is_vectorization_preferred<_ExecutionPolicy,_ForwardIterator1,_ForwardIterator2>(__exec),
                                          internal::is_parallelization_preferred<_ExecutionPolicy,_ForwardIterator1,_ForwardIterator2>(__exec));
 }
 
 template<class _ExecutionPolicy, class _ForwardIterator1, class _ForwardIterator2>
-__pstl::internal::enable_if_execution_policy<_ExecutionPolicy, _ForwardIterator2>
+pstl::internal::enable_if_execution_policy<_ExecutionPolicy, _ForwardIterator2>
 unique_copy(_ExecutionPolicy&& __exec, _ForwardIterator1 __first, _ForwardIterator1 __last, _ForwardIterator2 __result) {
-    return std::unique_copy( __exec, __first, __last, __result, __pstl::internal::pstl_equal() );
+    return std::unique_copy( __exec, __first, __last, __result, pstl::internal::pstl_equal() );
 }
 
 // [alg.reverse]
 
 template<class _ExecutionPolicy, class _BidirectionalIterator>
-__pstl::internal::enable_if_execution_policy<_ExecutionPolicy, void>
+pstl::internal::enable_if_execution_policy<_ExecutionPolicy, void>
 reverse(_ExecutionPolicy&& __exec, _BidirectionalIterator __first, _BidirectionalIterator __last) {
-<<<<<<< HEAD
-    using namespace __pstl;
-    internal::pattern_reverse(__first, __last,
-=======
     using namespace pstl;
     internal::pattern_reverse(std::forward<_ExecutionPolicy>(__exec), __first, __last,
->>>>>>> 972f98e9
                               internal::is_vectorization_preferred<_ExecutionPolicy, _BidirectionalIterator>(__exec),
                               internal::is_parallelization_preferred<_ExecutionPolicy, _BidirectionalIterator>(__exec));
 }
 
 template<class _ExecutionPolicy, class _BidirectionalIterator, class _ForwardIterator>
-__pstl::internal::enable_if_execution_policy<_ExecutionPolicy, _ForwardIterator>
+pstl::internal::enable_if_execution_policy<_ExecutionPolicy, _ForwardIterator>
 reverse_copy(_ExecutionPolicy&& __exec, _BidirectionalIterator __first, _BidirectionalIterator __last, _ForwardIterator __d_first) {
-<<<<<<< HEAD
-    using namespace __pstl;
-    return internal::pattern_reverse_copy(__first, __last, __d_first,
-=======
     using namespace pstl;
     return internal::pattern_reverse_copy(std::forward<_ExecutionPolicy>(__exec), __first, __last, __d_first,
->>>>>>> 972f98e9
                                           internal::is_vectorization_preferred<_ExecutionPolicy, _BidirectionalIterator, _ForwardIterator>(__exec),
                                           internal::is_parallelization_preferred<_ExecutionPolicy, _BidirectionalIterator, _ForwardIterator>(__exec));
 }
@@ -597,29 +464,19 @@
 // [alg.rotate]
 
 template<class _ExecutionPolicy, class _ForwardIterator>
-__pstl::internal::enable_if_execution_policy<_ExecutionPolicy, _ForwardIterator>
+pstl::internal::enable_if_execution_policy<_ExecutionPolicy, _ForwardIterator>
 rotate(_ExecutionPolicy&& __exec, _ForwardIterator __first, _ForwardIterator __middle, _ForwardIterator __last) {
-<<<<<<< HEAD
-    using namespace __pstl;
-    return internal::pattern_rotate(__first, __middle, __last,
-=======
     using namespace pstl;
     return internal::pattern_rotate(std::forward<_ExecutionPolicy>(__exec), __first, __middle, __last,
->>>>>>> 972f98e9
                                     internal::is_vectorization_preferred<_ExecutionPolicy, _ForwardIterator>(__exec),
                                     internal::is_parallelization_preferred<_ExecutionPolicy, _ForwardIterator>(__exec));
 }
 
 template<class _ExecutionPolicy, class _ForwardIterator1, class _ForwardIterator2>
-__pstl::internal::enable_if_execution_policy<_ExecutionPolicy, _ForwardIterator2>
+pstl::internal::enable_if_execution_policy<_ExecutionPolicy, _ForwardIterator2>
 rotate_copy(_ExecutionPolicy&& __exec, _ForwardIterator1 __first, _ForwardIterator1 __middle, _ForwardIterator1 __last, _ForwardIterator2 __result) {
-<<<<<<< HEAD
-    using namespace __pstl;
-    return internal::pattern_rotate_copy(__first, __middle, __last, __result,
-=======
     using namespace pstl;
     return internal::pattern_rotate_copy(std::forward<_ExecutionPolicy>(__exec), __first, __middle, __last, __result,
->>>>>>> 972f98e9
                                          internal::is_vectorization_preferred<_ExecutionPolicy, _ForwardIterator1, _ForwardIterator2>(__exec),
                                          internal::is_parallelization_preferred<_ExecutionPolicy, _ForwardIterator1, _ForwardIterator2>(__exec));
 }
@@ -627,58 +484,38 @@
 // [alg.partitions]
 
 template<class _ExecutionPolicy, class _ForwardIterator, class _UnaryPredicate>
-__pstl::internal::enable_if_execution_policy<_ExecutionPolicy, bool>
+pstl::internal::enable_if_execution_policy<_ExecutionPolicy, bool>
 is_partitioned(_ExecutionPolicy&& __exec, _ForwardIterator __first, _ForwardIterator __last, _UnaryPredicate __pred) {
-<<<<<<< HEAD
-    using namespace __pstl;
-    return internal::pattern_is_partitioned(__first, __last, __pred,
-=======
     using namespace pstl;
     return internal::pattern_is_partitioned(std::forward<_ExecutionPolicy>(__exec), __first, __last, __pred,
->>>>>>> 972f98e9
                                             internal::is_vectorization_preferred<_ExecutionPolicy, _ForwardIterator>(__exec),
                                             internal::is_parallelization_preferred<_ExecutionPolicy, _ForwardIterator>(__exec));
 }
 
 template<class _ExecutionPolicy, class _ForwardIterator, class _UnaryPredicate>
-__pstl::internal::enable_if_execution_policy<_ExecutionPolicy, _ForwardIterator>
+pstl::internal::enable_if_execution_policy<_ExecutionPolicy, _ForwardIterator>
 partition(_ExecutionPolicy&& __exec, _ForwardIterator __first, _ForwardIterator __last, _UnaryPredicate __pred) {
-<<<<<<< HEAD
-    using namespace __pstl;
-    return internal::pattern_partition(__first, __last, __pred,
-=======
     using namespace pstl;
     return internal::pattern_partition(std::forward<_ExecutionPolicy>(__exec), __first, __last, __pred,
->>>>>>> 972f98e9
                                        internal::is_vectorization_preferred<_ExecutionPolicy, _ForwardIterator>(__exec),
                                        internal::is_parallelization_preferred<_ExecutionPolicy, _ForwardIterator>(__exec));
 }
 
 template<class _ExecutionPolicy, class _BidirectionalIterator, class _UnaryPredicate>
-__pstl::internal::enable_if_execution_policy<_ExecutionPolicy, _BidirectionalIterator>
+pstl::internal::enable_if_execution_policy<_ExecutionPolicy, _BidirectionalIterator>
 stable_partition(_ExecutionPolicy&& __exec, _BidirectionalIterator __first, _BidirectionalIterator __last, _UnaryPredicate __pred) {
-<<<<<<< HEAD
-    using namespace __pstl;
-    return internal::pattern_stable_partition(__first, __last, __pred,
-=======
     using namespace pstl;
     return internal::pattern_stable_partition(std::forward<_ExecutionPolicy>(__exec), __first, __last, __pred,
->>>>>>> 972f98e9
                                               internal::is_vectorization_preferred<_ExecutionPolicy, _BidirectionalIterator>(__exec),
                                               internal::is_parallelization_preferred<_ExecutionPolicy, _BidirectionalIterator>(__exec));
 }
 
 template<class _ExecutionPolicy, class _ForwardIterator, class _ForwardIterator1, class _ForwardIterator2, class _UnaryPredicate>
-__pstl::internal::enable_if_execution_policy<_ExecutionPolicy, std::pair<_ForwardIterator1, _ForwardIterator2>>
+pstl::internal::enable_if_execution_policy<_ExecutionPolicy, std::pair<_ForwardIterator1, _ForwardIterator2>>
 partition_copy(_ExecutionPolicy&& __exec, _ForwardIterator __first, _ForwardIterator __last, _ForwardIterator1 __out_true, _ForwardIterator2 __out_false,
                _UnaryPredicate __pred) {
-<<<<<<< HEAD
-    using namespace __pstl;
-    return internal::pattern_partition_copy(__first, __last, __out_true, __out_false, __pred,
-=======
     using namespace pstl;
     return internal::pattern_partition_copy(std::forward<_ExecutionPolicy>(__exec), __first, __last, __out_true, __out_false, __pred,
->>>>>>> 972f98e9
                                             internal::is_vectorization_preferred<_ExecutionPolicy, _ForwardIterator, _ForwardIterator1, _ForwardIterator2>(__exec),
                                             internal::is_parallelization_preferred<_ExecutionPolicy, _ForwardIterator, _ForwardIterator1, _ForwardIterator2>(__exec));
 }
@@ -686,23 +523,18 @@
 // [alg.sort]
 
 template<class _ExecutionPolicy, class _RandomAccessIterator, class _Compare>
-__pstl::internal::enable_if_execution_policy<_ExecutionPolicy, void>
+pstl::internal::enable_if_execution_policy<_ExecutionPolicy, void>
 sort(_ExecutionPolicy&& __exec, _RandomAccessIterator __first, _RandomAccessIterator __last, _Compare __comp) {
     typedef typename iterator_traits<_RandomAccessIterator>::value_type _InputType;
-<<<<<<< HEAD
-    using namespace __pstl;
-    return internal::pattern_sort(__first, __last, __comp,
-=======
     using namespace pstl;
     return internal::pattern_sort(std::forward<_ExecutionPolicy>(__exec), __first, __last, __comp,
->>>>>>> 972f98e9
                                   internal::is_vectorization_preferred<_ExecutionPolicy,_RandomAccessIterator>(__exec),
                                   internal::is_parallelization_preferred<_ExecutionPolicy,_RandomAccessIterator>(__exec),
         typename std::is_move_constructible<_InputType>::type());
 }
 
 template<class _ExecutionPolicy, class _RandomAccessIterator>
-__pstl::internal::enable_if_execution_policy<_ExecutionPolicy, void>
+pstl::internal::enable_if_execution_policy<_ExecutionPolicy, void>
 sort(_ExecutionPolicy&& __exec, _RandomAccessIterator __first, _RandomAccessIterator __last) {
     typedef typename std::iterator_traits<_RandomAccessIterator>::value_type _InputType;
     std::sort(std::forward<_ExecutionPolicy>(__exec), __first, __last, std::less<_InputType>());
@@ -711,21 +543,16 @@
 // [stable.sort]
 
 template<class _ExecutionPolicy, class _RandomAccessIterator, class _Compare>
-__pstl::internal::enable_if_execution_policy<_ExecutionPolicy, void>
+pstl::internal::enable_if_execution_policy<_ExecutionPolicy, void>
 stable_sort(_ExecutionPolicy&& __exec, _RandomAccessIterator __first, _RandomAccessIterator __last, _Compare __comp) {
-<<<<<<< HEAD
-    using namespace __pstl;
-    return internal::pattern_stable_sort(__first, __last, __comp,
-=======
     using namespace pstl;
     return internal::pattern_stable_sort(std::forward<_ExecutionPolicy>(__exec), __first, __last, __comp,
->>>>>>> 972f98e9
                                          internal::is_vectorization_preferred<_ExecutionPolicy,_RandomAccessIterator>(__exec),
                                          internal::is_parallelization_preferred<_ExecutionPolicy,_RandomAccessIterator>(__exec));
 }
 
 template<class _ExecutionPolicy, class _RandomAccessIterator>
-__pstl::internal::enable_if_execution_policy<_ExecutionPolicy, void>
+pstl::internal::enable_if_execution_policy<_ExecutionPolicy, void>
 stable_sort(_ExecutionPolicy&& __exec, _RandomAccessIterator __first, _RandomAccessIterator __last) {
     typedef typename std::iterator_traits<_RandomAccessIterator>::value_type _InputType;
     std::stable_sort(__exec, __first, __last, std::less<_InputType>());
@@ -734,34 +561,29 @@
 // [mismatch]
 
 template< class _ExecutionPolicy, class _ForwardIterator1, class _ForwardIterator2, class _BinaryPredicate >
-__pstl::internal::enable_if_execution_policy<_ExecutionPolicy, std::pair<_ForwardIterator1, _ForwardIterator2>>
+pstl::internal::enable_if_execution_policy<_ExecutionPolicy, std::pair<_ForwardIterator1, _ForwardIterator2>>
 mismatch(_ExecutionPolicy&& __exec, _ForwardIterator1 __first1, _ForwardIterator1 __last1, _ForwardIterator2 __first2, _ForwardIterator2 __last2,
          _BinaryPredicate __pred) {
-<<<<<<< HEAD
-    using namespace __pstl;
-    return internal::pattern_mismatch(__first1, __last1, __first2, __last2, __pred,
-=======
     using namespace pstl;
     return internal::pattern_mismatch(std::forward<_ExecutionPolicy>(__exec), __first1, __last1, __first2, __last2, __pred,
->>>>>>> 972f98e9
                                       internal::is_vectorization_preferred<_ExecutionPolicy, _ForwardIterator1, _ForwardIterator2>(__exec),
                                       internal::is_parallelization_preferred<_ExecutionPolicy, _ForwardIterator1, _ForwardIterator2>(__exec));
 }
 
 template< class _ExecutionPolicy, class _ForwardIterator1, class _ForwardIterator2, class _BinaryPredicate >
-__pstl::internal::enable_if_execution_policy<_ExecutionPolicy, std::pair<_ForwardIterator1, _ForwardIterator2>>
+pstl::internal::enable_if_execution_policy<_ExecutionPolicy, std::pair<_ForwardIterator1, _ForwardIterator2>>
 mismatch(_ExecutionPolicy&& __exec, _ForwardIterator1 __first1, _ForwardIterator1 __last1, _ForwardIterator2 __first2, _BinaryPredicate __pred) {
     return std::mismatch(__exec, __first1, __last1, __first2, std::next(__first2, std::distance(__first1, __last1)), __pred);
 }
 
 template< class _ExecutionPolicy, class _ForwardIterator1, class _ForwardIterator2 >
-__pstl::internal::enable_if_execution_policy<_ExecutionPolicy, std::pair<_ForwardIterator1, _ForwardIterator2>>
+pstl::internal::enable_if_execution_policy<_ExecutionPolicy, std::pair<_ForwardIterator1, _ForwardIterator2>>
 mismatch(_ExecutionPolicy&& __exec, _ForwardIterator1 __first1, _ForwardIterator1 __last1, _ForwardIterator2 __first2, _ForwardIterator2 __last2) {
-    return std::mismatch(std::forward<_ExecutionPolicy>(__exec), __first1, __last1, __first2, __last2, __pstl::internal::pstl_equal());
+    return std::mismatch(std::forward<_ExecutionPolicy>(__exec), __first1, __last1, __first2, __last2, pstl::internal::pstl_equal());
 }
 
 template< class _ExecutionPolicy, class _ForwardIterator1, class _ForwardIterator2 >
-__pstl::internal::enable_if_execution_policy<_ExecutionPolicy, std::pair<_ForwardIterator1, _ForwardIterator2>>
+pstl::internal::enable_if_execution_policy<_ExecutionPolicy, std::pair<_ForwardIterator1, _ForwardIterator2>>
 mismatch(_ExecutionPolicy&& __exec, _ForwardIterator1 __first1, _ForwardIterator1 __last1, _ForwardIterator2 __first2) {
     //TODO: to get rid of "distance"
     return std::mismatch(std::forward<_ExecutionPolicy>(__exec), __first1, __last1, __first2, std::next(__first2, std::distance(__first1, __last1)));
@@ -770,28 +592,23 @@
 // [alg.equal]
 
 template<class _ExecutionPolicy, class _ForwardIterator1, class _ForwardIterator2, class _BinaryPredicate>
-__pstl::internal::enable_if_execution_policy<_ExecutionPolicy, bool>
+pstl::internal::enable_if_execution_policy<_ExecutionPolicy, bool>
 equal(_ExecutionPolicy&& __exec, _ForwardIterator1 __first1, _ForwardIterator1 __last1, _ForwardIterator2 __first2, _BinaryPredicate __p) {
-<<<<<<< HEAD
-    using namespace __pstl;
-    return internal::pattern_equal(__first1, __last1, __first2, __p,
-=======
     using namespace pstl;
     return internal::pattern_equal(std::forward<_ExecutionPolicy>(__exec), __first1, __last1, __first2, __p,
->>>>>>> 972f98e9
                                    internal::is_vectorization_preferred<_ExecutionPolicy, _ForwardIterator1>(__exec),
                                    internal::is_parallelization_preferred<_ExecutionPolicy, _ForwardIterator1>(__exec)
         );
 }
 
 template<class _ExecutionPolicy, class _ForwardIterator1, class _ForwardIterator2>
-__pstl::internal::enable_if_execution_policy<_ExecutionPolicy, bool>
+pstl::internal::enable_if_execution_policy<_ExecutionPolicy, bool>
 equal(_ExecutionPolicy&& __exec, _ForwardIterator1 __first1, _ForwardIterator1 __last1, _ForwardIterator2 __first2) {
-    return std::equal(std::forward<_ExecutionPolicy>(__exec), __first1, __last1, __first2, __pstl::internal::pstl_equal());
+    return std::equal(std::forward<_ExecutionPolicy>(__exec), __first1, __last1, __first2, pstl::internal::pstl_equal());
 }
 
 template<class _ExecutionPolicy, class _ForwardIterator1, class _ForwardIterator2, class _BinaryPredicate>
-__pstl::internal::enable_if_execution_policy<_ExecutionPolicy, bool>
+pstl::internal::enable_if_execution_policy<_ExecutionPolicy, bool>
 equal(_ExecutionPolicy&& __exec, _ForwardIterator1 __first1, _ForwardIterator1 __last1, _ForwardIterator2 __first2, _ForwardIterator2 __last2,
       _BinaryPredicate __p) {
     //TODO: to get rid of "distance"
@@ -802,16 +619,16 @@
 }
 
 template<class _ExecutionPolicy, class _ForwardIterator1, class _ForwardIterator2>
-__pstl::internal::enable_if_execution_policy<_ExecutionPolicy, bool>
+pstl::internal::enable_if_execution_policy<_ExecutionPolicy, bool>
 equal(_ExecutionPolicy&& __exec, _ForwardIterator1 __first1, _ForwardIterator1 __last1, _ForwardIterator2 __first2, _ForwardIterator2 __last2) {
-    return equal(std::forward<_ExecutionPolicy>(__exec), __first1, __last1, __first2, __pstl::internal::pstl_equal());
+    return equal(std::forward<_ExecutionPolicy>(__exec), __first1, __last1, __first2, pstl::internal::pstl_equal());
 }
 
 // [alg.move]
 template< class _ExecutionPolicy, class _ForwardIterator1, class _ForwardIterator2 >
-__pstl::internal::enable_if_execution_policy<_ExecutionPolicy, _ForwardIterator2>
+pstl::internal::enable_if_execution_policy<_ExecutionPolicy, _ForwardIterator2>
 move(_ExecutionPolicy&& __exec, _ForwardIterator1 __first, _ForwardIterator1 __last, _ForwardIterator2 __d_first) {
-    using namespace __pstl;
+    using namespace pstl;
     const auto __is_vector = internal::is_vectorization_preferred<_ExecutionPolicy, _ForwardIterator1, _ForwardIterator2>(__exec);
 
     return internal::pattern_walk2_brick(std::forward<_ExecutionPolicy>(__exec), __first, __last, __d_first, [__is_vector](_ForwardIterator1 __begin, _ForwardIterator1 __end, _ForwardIterator2 __res) {
@@ -822,21 +639,16 @@
 // [partial.sort]
 
 template<class _ExecutionPolicy, class _RandomAccessIterator, class _Compare>
-__pstl::internal::enable_if_execution_policy<_ExecutionPolicy, void>
+pstl::internal::enable_if_execution_policy<_ExecutionPolicy, void>
 partial_sort(_ExecutionPolicy&& __exec, _RandomAccessIterator __first, _RandomAccessIterator __middle, _RandomAccessIterator __last, _Compare __comp) {
-<<<<<<< HEAD
-    using namespace __pstl;
-    internal::pattern_partial_sort(__first, __middle, __last, __comp,
-=======
     using namespace pstl;
     internal::pattern_partial_sort(std::forward<_ExecutionPolicy>(__exec), __first, __middle, __last, __comp,
->>>>>>> 972f98e9
                                    internal::is_vectorization_preferred<_ExecutionPolicy, _RandomAccessIterator>(__exec),
                                    internal::is_parallelization_preferred<_ExecutionPolicy, _RandomAccessIterator>(__exec));
 }
 
 template<class _ExecutionPolicy, class _RandomAccessIterator>
-__pstl::internal::enable_if_execution_policy<_ExecutionPolicy, void>
+pstl::internal::enable_if_execution_policy<_ExecutionPolicy, void>
 partial_sort(_ExecutionPolicy&& __exec, _RandomAccessIterator __first, _RandomAccessIterator __middle, _RandomAccessIterator __last) {
     typedef typename iterator_traits<_RandomAccessIterator>::value_type _InputType;
     std::partial_sort(__exec, __first, __middle, __last, std::less<_InputType>());
@@ -845,67 +657,52 @@
 // [partial.sort.copy]
 
 template<class _ExecutionPolicy, class _ForwardIterator, class _RandomAccessIterator, class _Compare>
-__pstl::internal::enable_if_execution_policy<_ExecutionPolicy, _RandomAccessIterator>
+pstl::internal::enable_if_execution_policy<_ExecutionPolicy, _RandomAccessIterator>
 partial_sort_copy(_ExecutionPolicy&& __exec, _ForwardIterator __first, _ForwardIterator __last,
                   _RandomAccessIterator __d_first, _RandomAccessIterator __d_last,
                   _Compare __comp) {
-<<<<<<< HEAD
-    using namespace __pstl;
-    return internal::pattern_partial_sort_copy(__first, __last, __d_first, __d_last, __comp,
-=======
     using namespace pstl;
     return internal::pattern_partial_sort_copy(std::forward<_ExecutionPolicy>(__exec), __first, __last, __d_first, __d_last, __comp,
->>>>>>> 972f98e9
                                                internal::is_vectorization_preferred<_ExecutionPolicy, _ForwardIterator, _RandomAccessIterator>(__exec),
                                                internal::is_parallelization_preferred<_ExecutionPolicy, _ForwardIterator, _RandomAccessIterator>(__exec));
 }
 
 template<class _ExecutionPolicy, class _ForwardIterator, class _RandomAccessIterator>
-__pstl::internal::enable_if_execution_policy<_ExecutionPolicy, _RandomAccessIterator>
+pstl::internal::enable_if_execution_policy<_ExecutionPolicy, _RandomAccessIterator>
 partial_sort_copy(_ExecutionPolicy&& __exec, _ForwardIterator __first, _ForwardIterator __last,
                   _RandomAccessIterator __d_first, _RandomAccessIterator __d_last) {
-    return std::partial_sort_copy(std::forward<_ExecutionPolicy>(__exec), __first, __last, __d_first, __d_last, __pstl::internal::pstl_less());
+    return std::partial_sort_copy(std::forward<_ExecutionPolicy>(__exec), __first, __last, __d_first, __d_last, pstl::internal::pstl_less());
 }
 
 // [is.sorted]
 template<class _ExecutionPolicy, class _ForwardIterator, class _Compare>
-__pstl::internal::enable_if_execution_policy<_ExecutionPolicy, _ForwardIterator>
+pstl::internal::enable_if_execution_policy<_ExecutionPolicy, _ForwardIterator>
 is_sorted_until(_ExecutionPolicy&& __exec, _ForwardIterator __first, _ForwardIterator __last, _Compare __comp) {
-<<<<<<< HEAD
-    using namespace __pstl;
-    const _ForwardIterator __res = internal::pattern_adjacent_find(__first, __last, __pstl::internal::reorder_pred<_Compare>(__comp),
-=======
     using namespace pstl;
     const _ForwardIterator __res = internal::pattern_adjacent_find(std::forward<_ExecutionPolicy>(__exec), __first, __last, pstl::internal::reorder_pred<_Compare>(__comp),
->>>>>>> 972f98e9
                                                                    internal::is_parallelization_preferred<_ExecutionPolicy, _ForwardIterator>(__exec),
                                                                    internal::is_vectorization_preferred<_ExecutionPolicy, _ForwardIterator>(__exec), /*first_semantic*/ false);
     return __res == __last ? __last : std::next(__res);
 }
 
 template<class _ExecutionPolicy, class _ForwardIterator>
-__pstl::internal::enable_if_execution_policy<_ExecutionPolicy, _ForwardIterator>
+pstl::internal::enable_if_execution_policy<_ExecutionPolicy, _ForwardIterator>
 is_sorted_until(_ExecutionPolicy&& __exec, _ForwardIterator __first, _ForwardIterator __last) {
     typedef typename std::iterator_traits<_ForwardIterator>::value_type _InputType;
     return is_sorted_until(std::forward<_ExecutionPolicy>(__exec), __first, __last, std::less<_InputType>());
 }
 
 template<class _ExecutionPolicy, class _ForwardIterator, class _Compare>
-__pstl::internal::enable_if_execution_policy<_ExecutionPolicy, bool>
+pstl::internal::enable_if_execution_policy<_ExecutionPolicy, bool>
 is_sorted(_ExecutionPolicy&& __exec, _ForwardIterator __first, _ForwardIterator __last, _Compare __comp) {
-<<<<<<< HEAD
-    using namespace __pstl;
-    return internal::pattern_adjacent_find(__first, __last, internal::reorder_pred<_Compare>(__comp),
-=======
     using namespace pstl;
     return internal::pattern_adjacent_find(std::forward<_ExecutionPolicy>(__exec), __first, __last, internal::reorder_pred<_Compare>(__comp),
->>>>>>> 972f98e9
                                            internal::is_parallelization_preferred<_ExecutionPolicy, _ForwardIterator>(__exec),
                                            internal::is_vectorization_preferred<_ExecutionPolicy, _ForwardIterator>(__exec), /*or_semantic*/ true) == __last;
 }
 
 template<class _ExecutionPolicy, class _ForwardIterator>
-__pstl::internal::enable_if_execution_policy<_ExecutionPolicy, bool>
+pstl::internal::enable_if_execution_policy<_ExecutionPolicy, bool>
 is_sorted(_ExecutionPolicy&& __exec, _ForwardIterator __first, _ForwardIterator __last) {
     typedef typename std::iterator_traits<_ForwardIterator>::value_type _InputType;
     return std::is_sorted(std::forward<_ExecutionPolicy>(__exec), __first, __last, std::less<_InputType>());
@@ -913,43 +710,33 @@
 
 // [alg.merge]
 template< class _ExecutionPolicy, class _ForwardIterator1, class _ForwardIterator2, class _ForwardIterator, class _Compare>
-__pstl::internal::enable_if_execution_policy<_ExecutionPolicy, _ForwardIterator>
+pstl::internal::enable_if_execution_policy<_ExecutionPolicy, _ForwardIterator>
 merge(_ExecutionPolicy&& __exec, _ForwardIterator1 __first1, _ForwardIterator1 __last1, _ForwardIterator2 __first2, _ForwardIterator2 __last2,
       _ForwardIterator __d_first, _Compare __comp) {
-<<<<<<< HEAD
-    using namespace __pstl;
-    return internal::pattern_merge(__first1, __last1, __first2, __last2, __d_first, __comp,
-=======
     using namespace pstl;
     return internal::pattern_merge(std::forward<_ExecutionPolicy>(__exec), __first1, __last1, __first2, __last2, __d_first, __comp,
->>>>>>> 972f98e9
                                    internal::is_vectorization_preferred<_ExecutionPolicy, _ForwardIterator1, _ForwardIterator2, _ForwardIterator>(__exec),
                                    internal::is_parallelization_preferred<_ExecutionPolicy, _ForwardIterator1, _ForwardIterator2, _ForwardIterator>(__exec));
 }
 
 template< class _ExecutionPolicy, class _ForwardIterator1, class _ForwardIterator2, class _ForwardIterator>
-__pstl::internal::enable_if_execution_policy<_ExecutionPolicy, _ForwardIterator>
+pstl::internal::enable_if_execution_policy<_ExecutionPolicy, _ForwardIterator>
 merge(_ExecutionPolicy&& __exec, _ForwardIterator1 __first1, _ForwardIterator1 __last1, _ForwardIterator2 __first2, _ForwardIterator2 __last2,
       _ForwardIterator __d_first) {
-    return std::merge(std::forward<_ExecutionPolicy>(__exec), __first1, __last1, __first2, __last2, __d_first, __pstl::internal::pstl_less());
+    return std::merge(std::forward<_ExecutionPolicy>(__exec), __first1, __last1, __first2, __last2, __d_first, pstl::internal::pstl_less());
 }
 
 template< class _ExecutionPolicy, class _BidirectionalIterator, class _Compare>
-__pstl::internal::enable_if_execution_policy<_ExecutionPolicy, void>
+pstl::internal::enable_if_execution_policy<_ExecutionPolicy, void>
 inplace_merge(_ExecutionPolicy&& __exec, _BidirectionalIterator __first, _BidirectionalIterator __middle, _BidirectionalIterator __last, _Compare __comp) {
-<<<<<<< HEAD
-    using namespace __pstl;
-    internal::pattern_inplace_merge(__first, __middle, __last, __comp,
-=======
     using namespace pstl;
     internal::pattern_inplace_merge(std::forward<_ExecutionPolicy>(__exec), __first, __middle, __last, __comp,
->>>>>>> 972f98e9
                                     internal::is_vectorization_preferred<_ExecutionPolicy, _BidirectionalIterator>(__exec),
                                     internal::is_parallelization_preferred<_ExecutionPolicy, _BidirectionalIterator>(__exec));
 }
 
 template< class _ExecutionPolicy, class _BidirectionalIterator>
-__pstl::internal::enable_if_execution_policy<_ExecutionPolicy, void>
+pstl::internal::enable_if_execution_policy<_ExecutionPolicy, void>
 inplace_merge(_ExecutionPolicy&& __exec, _BidirectionalIterator __first, _BidirectionalIterator __middle, _BidirectionalIterator __last) {
     typedef typename std::iterator_traits<_BidirectionalIterator>::value_type _InputType;
     std::inplace_merge(__exec, __first, __middle, __last, std::less<_InputType>());
@@ -958,158 +745,128 @@
 // [includes]
 
 template< class _ExecutionPolicy, class _ForwardIterator1, class _ForwardIterator2, class _Compare>
-__pstl::internal::enable_if_execution_policy<_ExecutionPolicy, bool>
+pstl::internal::enable_if_execution_policy<_ExecutionPolicy, bool>
 includes(_ExecutionPolicy&& __exec, _ForwardIterator1 __first1, _ForwardIterator1 __last1, _ForwardIterator2 __first2, _ForwardIterator2 __last2,
          _Compare __comp) {
-<<<<<<< HEAD
-    using namespace __pstl;
-    return internal::pattern_includes(__first1, __last1, __first2, __last2, __comp,
-=======
     using namespace pstl;
     return internal::pattern_includes(std::forward<_ExecutionPolicy>(__exec), __first1, __last1, __first2, __last2, __comp,
->>>>>>> 972f98e9
                                       internal::is_vectorization_preferred<_ExecutionPolicy, _ForwardIterator1, _ForwardIterator2>(__exec),
                                       internal::is_parallelization_preferred<_ExecutionPolicy, _ForwardIterator1, _ForwardIterator2>(__exec));
 }
 
 template< class _ExecutionPolicy, class _ForwardIterator1, class _ForwardIterator2>
-__pstl::internal::enable_if_execution_policy<_ExecutionPolicy, bool>
+pstl::internal::enable_if_execution_policy<_ExecutionPolicy, bool>
 includes(_ExecutionPolicy&& __exec, _ForwardIterator1 __first1, _ForwardIterator1 __last1, _ForwardIterator2 __first2, _ForwardIterator2 __last2) {
-    return std::includes(std::forward<_ExecutionPolicy>(__exec), __first1, __last1, __first2, __last2, __pstl::internal::pstl_less());}
+    return std::includes(std::forward<_ExecutionPolicy>(__exec), __first1, __last1, __first2, __last2, pstl::internal::pstl_less());}
 
 // [set.union]
 
 template<class _ExecutionPolicy, class _ForwardIterator1, class _ForwardIterator2, class _ForwardIterator, class _Compare>
-__pstl::internal::enable_if_execution_policy<_ExecutionPolicy, _ForwardIterator>
+pstl::internal::enable_if_execution_policy<_ExecutionPolicy, _ForwardIterator>
 set_union(_ExecutionPolicy&& __exec, _ForwardIterator1 __first1, _ForwardIterator1 __last1, _ForwardIterator2 __first2, _ForwardIterator2 __last2,
           _ForwardIterator __result, _Compare __comp) {
-<<<<<<< HEAD
-    using namespace __pstl;
-    return internal::pattern_set_union(__first1, __last1, __first2, __last2, __result, __comp,
-=======
     using namespace pstl;
     return internal::pattern_set_union(std::forward<_ExecutionPolicy>(__exec), __first1, __last1, __first2, __last2, __result, __comp,
->>>>>>> 972f98e9
                                        internal::is_vectorization_preferred<_ExecutionPolicy, _ForwardIterator1, _ForwardIterator2, _ForwardIterator>(__exec),
                                        internal::is_parallelization_preferred<_ExecutionPolicy, _ForwardIterator1, _ForwardIterator2, _ForwardIterator>(__exec));
 }
 
 template<class _ExecutionPolicy, class _ForwardIterator1, class _ForwardIterator2, class _ForwardIterator>
-__pstl::internal::enable_if_execution_policy<_ExecutionPolicy, _ForwardIterator>
+pstl::internal::enable_if_execution_policy<_ExecutionPolicy, _ForwardIterator>
 set_union(_ExecutionPolicy&& __exec, _ForwardIterator1 __first1, _ForwardIterator1 __last1, _ForwardIterator2 __first2,
     _ForwardIterator2 __last2, _ForwardIterator __result) {
     return std::set_union(std::forward<_ExecutionPolicy>(__exec), __first1, __last1, __first2, __last2, __result,
-                          __pstl::internal::pstl_less());
+                          pstl::internal::pstl_less());
 }
 
 // [set.intersection]
 
 template<class _ExecutionPolicy, class _ForwardIterator1, class _ForwardIterator2, class _ForwardIterator, class _Compare>
-__pstl::internal::enable_if_execution_policy<_ExecutionPolicy, _ForwardIterator>
+pstl::internal::enable_if_execution_policy<_ExecutionPolicy, _ForwardIterator>
 set_intersection(_ExecutionPolicy&& __exec, _ForwardIterator1 __first1, _ForwardIterator1 __last1, _ForwardIterator2 __first2, _ForwardIterator2 __last2,
                  _ForwardIterator __result, _Compare __comp) {
-<<<<<<< HEAD
-    using namespace __pstl;
-    return internal::pattern_set_intersection(__first1, __last1, __first2, __last2, __result, __comp,
-=======
     using namespace pstl;
     return internal::pattern_set_intersection(std::forward<_ExecutionPolicy>(__exec), __first1, __last1, __first2, __last2, __result, __comp,
->>>>>>> 972f98e9
                                               internal::is_vectorization_preferred<_ExecutionPolicy, _ForwardIterator1, _ForwardIterator2, _ForwardIterator>(__exec),
                                               internal::is_parallelization_preferred<_ExecutionPolicy, _ForwardIterator1, _ForwardIterator2, _ForwardIterator>(__exec));
 }
 
 template<class _ExecutionPolicy, class _ForwardIterator1, class _ForwardIterator2, class _ForwardIterator>
-__pstl::internal::enable_if_execution_policy<_ExecutionPolicy, _ForwardIterator>
+pstl::internal::enable_if_execution_policy<_ExecutionPolicy, _ForwardIterator>
 set_intersection(_ExecutionPolicy&& __exec, _ForwardIterator1 __first1, _ForwardIterator1 __last1, _ForwardIterator2 __first2, _ForwardIterator2 __last2,
                  _ForwardIterator __result) {
     return std::set_intersection(std::forward<_ExecutionPolicy>(__exec), __first1, __last1, __first2, __last2, __result,
-                                 __pstl::internal::pstl_less());
+                                 pstl::internal::pstl_less());
 }
 
 // [set.difference]
 
 template<class _ExecutionPolicy, class _ForwardIterator1, class _ForwardIterator2, class _ForwardIterator, class _Compare>
-__pstl::internal::enable_if_execution_policy<_ExecutionPolicy, _ForwardIterator>
+pstl::internal::enable_if_execution_policy<_ExecutionPolicy, _ForwardIterator>
 set_difference(_ExecutionPolicy&& __exec, _ForwardIterator1 __first1, _ForwardIterator1 __last1, _ForwardIterator2 __first2, _ForwardIterator2 __last2,
                _ForwardIterator __result, _Compare __comp) {
-<<<<<<< HEAD
-    using namespace __pstl;
-    return internal::pattern_set_difference(__first1, __last1, __first2, __last2, __result, __comp,
-=======
     using namespace pstl;
     return internal::pattern_set_difference(std::forward<_ExecutionPolicy>(__exec), __first1, __last1, __first2, __last2, __result, __comp,
->>>>>>> 972f98e9
                                             internal::is_vectorization_preferred<_ExecutionPolicy, _ForwardIterator1, _ForwardIterator2, _ForwardIterator>(__exec),
                                             internal::is_parallelization_preferred<_ExecutionPolicy, _ForwardIterator1, _ForwardIterator2, _ForwardIterator>(__exec));
 }
 
 template<class _ExecutionPolicy, class _ForwardIterator1, class _ForwardIterator2, class _ForwardIterator>
-__pstl::internal::enable_if_execution_policy<_ExecutionPolicy, _ForwardIterator>
+pstl::internal::enable_if_execution_policy<_ExecutionPolicy, _ForwardIterator>
 set_difference(_ExecutionPolicy&& __exec, _ForwardIterator1 __first1, _ForwardIterator1 __last1, _ForwardIterator2 __first2, _ForwardIterator2 __last2,
                _ForwardIterator __result) {
     return std::set_difference(std::forward<_ExecutionPolicy>(__exec), __first1, __last1, __first2, __last2, __result,
-                               __pstl::internal::pstl_less());
+                               pstl::internal::pstl_less());
 }
 
 // [set.symmetric.difference]
 
 template<class _ExecutionPolicy, class _ForwardIterator1, class _ForwardIterator2, class _ForwardIterator, class _Compare>
-__pstl::internal::enable_if_execution_policy<_ExecutionPolicy, _ForwardIterator>
+pstl::internal::enable_if_execution_policy<_ExecutionPolicy, _ForwardIterator>
 set_symmetric_difference(_ExecutionPolicy&& __exec,
                          _ForwardIterator1 __first1, _ForwardIterator1 __last1, _ForwardIterator2 __first2, _ForwardIterator2 __last2,
                          _ForwardIterator __result, _Compare __comp) {
-<<<<<<< HEAD
-    using namespace __pstl;
-    return internal::pattern_set_symmetric_difference(__first1, __last1, __first2, __last2, __result, __comp,
-=======
     using namespace pstl;
     return internal::pattern_set_symmetric_difference(std::forward<_ExecutionPolicy>(__exec), __first1, __last1, __first2, __last2, __result, __comp,
->>>>>>> 972f98e9
                                                       internal::is_vectorization_preferred<_ExecutionPolicy, _ForwardIterator1, _ForwardIterator2, _ForwardIterator>(__exec),
                                                       internal::is_parallelization_preferred<_ExecutionPolicy, _ForwardIterator1, _ForwardIterator2, _ForwardIterator>(__exec));
 }
 
 template<class _ExecutionPolicy, class _ForwardIterator1, class _ForwardIterator2, class _ForwardIterator>
-__pstl::internal::enable_if_execution_policy<_ExecutionPolicy, _ForwardIterator>
+pstl::internal::enable_if_execution_policy<_ExecutionPolicy, _ForwardIterator>
 set_symmetric_difference(_ExecutionPolicy&& __exec,
                          _ForwardIterator1 __first1, _ForwardIterator1 __last1,
                          _ForwardIterator2 __first2, _ForwardIterator2 __last2,
                          _ForwardIterator __result) {
     return std::set_symmetric_difference(std::forward<_ExecutionPolicy>(__exec), __first1, __last1, __first2, __last2, __result,
-                                         __pstl::internal::pstl_less());
+                                         pstl::internal::pstl_less());
 }
 
 // [is.heap]
 template< class _ExecutionPolicy, class _RandomAccessIterator, class _Compare >
-__pstl::internal::enable_if_execution_policy<_ExecutionPolicy, _RandomAccessIterator>
+pstl::internal::enable_if_execution_policy<_ExecutionPolicy, _RandomAccessIterator>
 is_heap_until(_ExecutionPolicy&& __exec, _RandomAccessIterator __first, _RandomAccessIterator __last, _Compare __comp) {
-<<<<<<< HEAD
-    using namespace __pstl;
-    return internal::pattern_is_heap_until(__first, __last, __comp,
-=======
     using namespace pstl;
     return internal::pattern_is_heap_until(std::forward<_ExecutionPolicy>(__exec), __first, __last, __comp,
->>>>>>> 972f98e9
                                            internal::is_vectorization_preferred<_ExecutionPolicy, _RandomAccessIterator>(__exec),
                                            internal::is_parallelization_preferred<_ExecutionPolicy, _RandomAccessIterator>(__exec));
 }
 
 template< class _ExecutionPolicy, class _RandomAccessIterator >
-__pstl::internal::enable_if_execution_policy<_ExecutionPolicy, _RandomAccessIterator>
+pstl::internal::enable_if_execution_policy<_ExecutionPolicy, _RandomAccessIterator>
 is_heap_until(_ExecutionPolicy&& __exec, _RandomAccessIterator __first, _RandomAccessIterator __last) {
     typedef typename std::iterator_traits<_RandomAccessIterator>::value_type _InputType;
     return std::is_heap_until(std::forward<_ExecutionPolicy>(__exec), __first, __last, std::less<_InputType>());
 }
 
 template< class _ExecutionPolicy, class _RandomAccessIterator, class _Compare >
-__pstl::internal::enable_if_execution_policy<_ExecutionPolicy, bool>
+pstl::internal::enable_if_execution_policy<_ExecutionPolicy, bool>
 is_heap(_ExecutionPolicy&& __exec, _RandomAccessIterator __first, _RandomAccessIterator __last, _Compare __comp) {
     return std::is_heap_until(std::forward<_ExecutionPolicy>(__exec), __first, __last, __comp) == __last;
 }
 
 template< class _ExecutionPolicy, class _RandomAccessIterator >
-__pstl::internal::enable_if_execution_policy<_ExecutionPolicy, bool>
+pstl::internal::enable_if_execution_policy<_ExecutionPolicy, bool>
 is_heap(_ExecutionPolicy&& __exec, _RandomAccessIterator __first, _RandomAccessIterator __last) {
     typedef typename std::iterator_traits<_RandomAccessIterator>::value_type _InputType;
     return std::is_heap(std::forward<_ExecutionPolicy>(__exec), __first, __last, std::less<_InputType>());
@@ -1118,55 +875,45 @@
 // [alg.min.max]
 
 template< class _ExecutionPolicy, class _ForwardIterator, class _Compare >
-__pstl::internal::enable_if_execution_policy<_ExecutionPolicy, _ForwardIterator>
+pstl::internal::enable_if_execution_policy<_ExecutionPolicy, _ForwardIterator>
 min_element(_ExecutionPolicy&& __exec, _ForwardIterator __first, _ForwardIterator __last, _Compare __comp) {
-<<<<<<< HEAD
-    using namespace __pstl;
-    return internal::pattern_min_element(__first, __last, __comp,
-=======
     using namespace pstl;
     return internal::pattern_min_element(std::forward<_ExecutionPolicy>(__exec), __first, __last, __comp,
->>>>>>> 972f98e9
                                          internal::is_vectorization_preferred<_ExecutionPolicy, _ForwardIterator>(__exec),
                                          internal::is_parallelization_preferred<_ExecutionPolicy, _ForwardIterator>(__exec));
 }
 
 template< class _ExecutionPolicy, class _ForwardIterator >
-__pstl::internal::enable_if_execution_policy<_ExecutionPolicy, _ForwardIterator>
+pstl::internal::enable_if_execution_policy<_ExecutionPolicy, _ForwardIterator>
 min_element(_ExecutionPolicy&& __exec, _ForwardIterator __first, _ForwardIterator __last) {
     typedef typename std::iterator_traits<_ForwardIterator>::value_type _InputType;
     return std::min_element(std::forward<_ExecutionPolicy>(__exec), __first, __last, std::less<_InputType>());
 }
 
 template< class _ExecutionPolicy, class _ForwardIterator, class _Compare >
-__pstl::internal::enable_if_execution_policy<_ExecutionPolicy, _ForwardIterator>
+pstl::internal::enable_if_execution_policy<_ExecutionPolicy, _ForwardIterator>
 max_element(_ExecutionPolicy&& __exec, _ForwardIterator __first, _ForwardIterator __last, _Compare __comp) {
-        return min_element(std::forward<_ExecutionPolicy>(__exec), __first, __last, __pstl::internal::reorder_pred<_Compare>(__comp));
+        return min_element(std::forward<_ExecutionPolicy>(__exec), __first, __last, pstl::internal::reorder_pred<_Compare>(__comp));
 }
 
 template< class _ExecutionPolicy, class _ForwardIterator >
-__pstl::internal::enable_if_execution_policy<_ExecutionPolicy, _ForwardIterator>
+pstl::internal::enable_if_execution_policy<_ExecutionPolicy, _ForwardIterator>
 max_element(_ExecutionPolicy&& __exec, _ForwardIterator __first, _ForwardIterator __last) {
     typedef typename std::iterator_traits<_ForwardIterator>::value_type _InputType;
-    return std::min_element(std::forward<_ExecutionPolicy>(__exec), __first, __last, __pstl::internal::reorder_pred<std::less<_InputType>>(std::less<_InputType>()));
+    return std::min_element(std::forward<_ExecutionPolicy>(__exec), __first, __last, pstl::internal::reorder_pred<std::less<_InputType>>(std::less<_InputType>()));
 }
 
 template< class _ExecutionPolicy, class _ForwardIterator, class _Compare >
-__pstl::internal::enable_if_execution_policy<_ExecutionPolicy, std::pair<_ForwardIterator, _ForwardIterator>>
+pstl::internal::enable_if_execution_policy<_ExecutionPolicy, std::pair<_ForwardIterator, _ForwardIterator>>
 minmax_element(_ExecutionPolicy&& __exec, _ForwardIterator __first, _ForwardIterator __last, _Compare __comp) {
-<<<<<<< HEAD
-    using namespace __pstl;
-    return internal::pattern_minmax_element(__first, __last, __comp,
-=======
     using namespace pstl;
     return internal::pattern_minmax_element(std::forward<_ExecutionPolicy>(__exec), __first, __last, __comp,
->>>>>>> 972f98e9
                                             internal::is_vectorization_preferred<_ExecutionPolicy, _ForwardIterator>(__exec),
                                             internal::is_parallelization_preferred<_ExecutionPolicy, _ForwardIterator>(__exec));
 }
 
 template< class _ExecutionPolicy, class _ForwardIterator >
-__pstl::internal::enable_if_execution_policy<_ExecutionPolicy, std::pair<_ForwardIterator, _ForwardIterator>>
+pstl::internal::enable_if_execution_policy<_ExecutionPolicy, std::pair<_ForwardIterator, _ForwardIterator>>
 minmax_element(_ExecutionPolicy&& __exec, _ForwardIterator __first, _ForwardIterator __last) {
     typedef typename iterator_traits<_ForwardIterator>::value_type _ValueType;
     return std::minmax_element(std::forward<_ExecutionPolicy>(__exec), __first, __last, std::less<_ValueType>());
@@ -1175,21 +922,16 @@
 // [alg.nth.element]
 
 template<class _ExecutionPolicy, class _RandomAccessIterator, class _Compare>
-__pstl::internal::enable_if_execution_policy<_ExecutionPolicy, void>
+pstl::internal::enable_if_execution_policy<_ExecutionPolicy, void>
 nth_element(_ExecutionPolicy&& __exec, _RandomAccessIterator __first, _RandomAccessIterator __nth, _RandomAccessIterator __last, _Compare __comp) {
-<<<<<<< HEAD
-    using namespace __pstl;
-    internal::pattern_nth_element(__first, __nth, __last, __comp,
-=======
     using namespace pstl;
     internal::pattern_nth_element(std::forward<_ExecutionPolicy>(__exec), __first, __nth, __last, __comp,
->>>>>>> 972f98e9
         internal::is_vectorization_preferred<_ExecutionPolicy, _RandomAccessIterator>(__exec),
         internal::is_parallelization_preferred<_ExecutionPolicy, _RandomAccessIterator>(__exec));
 }
 
 template<class _ExecutionPolicy, class _RandomAccessIterator>
-__pstl::internal::enable_if_execution_policy<_ExecutionPolicy, void>
+pstl::internal::enable_if_execution_policy<_ExecutionPolicy, void>
 nth_element(_ExecutionPolicy&& __exec, _RandomAccessIterator __first, _RandomAccessIterator __nth, _RandomAccessIterator __last) {
     typedef typename iterator_traits<_RandomAccessIterator>::value_type _InputType;
     std::nth_element(std::forward<_ExecutionPolicy>(__exec), __first, __nth, __last, std::less<_InputType>());
@@ -1198,23 +940,18 @@
 // [alg.lex.comparison]
 
 template< class _ExecutionPolicy, class _ForwardIterator1, class _ForwardIterator2, class _Compare >
-__pstl::internal::enable_if_execution_policy<_ExecutionPolicy, bool>
+pstl::internal::enable_if_execution_policy<_ExecutionPolicy, bool>
 lexicographical_compare(_ExecutionPolicy&& __exec, _ForwardIterator1 __first1, _ForwardIterator1 __last1, _ForwardIterator2 __first2, _ForwardIterator2 __last2, _Compare __comp) {
-<<<<<<< HEAD
-    using namespace __pstl;
-    return internal::pattern_lexicographical_compare(__first1, __last1, __first2, __last2, __comp,
-=======
     using namespace pstl;
     return internal::pattern_lexicographical_compare(std::forward<_ExecutionPolicy>(__exec), __first1, __last1, __first2, __last2, __comp,
->>>>>>> 972f98e9
         internal::is_vectorization_preferred<_ExecutionPolicy, _ForwardIterator1, _ForwardIterator2>(__exec),
         internal::is_parallelization_preferred<_ExecutionPolicy, _ForwardIterator1, _ForwardIterator2>(__exec));
 }
 
 template< class _ExecutionPolicy, class _ForwardIterator1, class _ForwardIterator2 >
-__pstl::internal::enable_if_execution_policy<_ExecutionPolicy, bool>
+pstl::internal::enable_if_execution_policy<_ExecutionPolicy, bool>
 lexicographical_compare(_ExecutionPolicy&& __exec, _ForwardIterator1 __first1, _ForwardIterator1 __last1, _ForwardIterator2 __first2, _ForwardIterator2 __last2) {
-    return std::lexicographical_compare(std::forward<_ExecutionPolicy>(__exec), __first1, __last1, __first2, __last2, __pstl::internal::pstl_less());
+    return std::lexicographical_compare(std::forward<_ExecutionPolicy>(__exec), __first1, __last1, __first2, __last2, pstl::internal::pstl_less());
 }
 
 } // namespace std
