--- conflicted
+++ resolved
@@ -46,12 +46,8 @@
 
 if (PARALLELSTL_USE_PARALLEL_POLICIES)
     if (PARALLELSTL_BACKEND STREQUAL "tbb")
-<<<<<<< HEAD
-        find_package(TBB 2018 REQUIRED tbb)
-=======
         find_package(TBB 2018 REQUIRED tbb OPTIONAL_COMPONENTS tbbmalloc)
         message(STATUS "Parallel STL uses TBB ${TBB_VERSION} (interface version: ${TBB_INTERFACE_VERSION})")
->>>>>>> 972f98e9
         target_link_libraries(ParallelSTL INTERFACE TBB::tbb)
     else()
         if (TARGET ${PARALLELSTL_BACKEND})
